start =
  element sysdef {
    attribute masters { text }?,
    attribute top { text },
<<<<<<< HEAD
    (blackbox* & block* & xblock* & constant* & \include*)
=======
    (block* & constant* & \include*)
>>>>>>> 3e27fd41
  }
blackbox =
  element blackbox {
    attribute addrbits { text },
    attribute desc { text }?,
    attribute name { text },
    attribute reps { text }?,
    attribute type { text },
    attribute used { text }?,
    attribute xmlpath { text }?
  }
block =
  element block {
    attribute aggr_outs { text }?,
    attribute external { text }?,
    attribute name { text },
    attribute reserved { text }?,
    attribute testdev_ena { text }?,
    attribute desc { text }?,
    attribute ignore { text }?,
    (blackbox* & creg* & sreg* & subblock* & xsubblock*)
  }
xblock =
  element xblock {
    attribute name { text },
    attribute desc { text }?,
    attribute ignore { text }?,
    attribute size { text },
    (xcreg* & xsreg* & xsubblock*)
  }
field =
  element field {
    attribute default { text }?,
    attribute desc { text }?,
    attribute ignore { text }?,
    attribute name { text },
    attribute trigger { text }?,
    attribute type { text }?,
    attribute width { text }
  }
xfield =
  element xfield {
    attribute default { text }?,
    attribute desc { text }?,
    attribute ignore { text }?,
    attribute lsb { text },
    attribute name { text },
    attribute trigger { text }?,
    attribute type { text }?,
    attribute width { text }
  }
constant =
  element constant {
    attribute name { text },
    attribute val { text },
    attribute desc { text }?
  }
creg =
  element creg {
    attribute name { text },
    attribute default { text }?,
    attribute desc { text }?,
    attribute mode { text }?,
    attribute reps { text }?,
    attribute stb { text }?,
    attribute stype { text }?,
    attribute type { text }?,
    attribute used { text }?,
    attribute width { text }?,
    attribute ignore { text }?,
    field*
  }
xcreg =
  element xcreg {
    attribute name { text },
    attribute addr { text },
    attribute default { text }?,
    attribute desc { text }?,
    attribute mode { text }?,
    attribute reps { text }?,
    attribute stb { text }?,
    attribute stype { text }?,
    attribute type { text }?,
    attribute used { text }?,
    attribute width { text }?,
    attribute ignore { text }?,
    xfield*
  }
\include =
  element include {
    attribute path { text }
  }
sreg =
  element sreg {
    attribute ack { text }?,
    attribute desc { text }?,
    attribute mode { text }?,
    attribute name { text },
    attribute reps { text }?,
    attribute used { text }?,
    attribute stype { text }?,
    attribute type { text }?,
    attribute width { text }?,
    attribute ignore { text }?,
    field*
  }
xsreg =
  element xsreg {
    attribute ack { text }?,
    attribute addr { text },
    attribute desc { text }?,
    attribute mode { text }?,
    attribute name { text },
    attribute reps { text }?,
    attribute used { text }?,
    attribute stype { text }?,
    attribute type { text }?,
    attribute width { text }?,
    attribute ignore { text }?,
    xfield*
  }
subblock =
  element subblock {
    attribute name { text },
    attribute type { text },
    attribute desc { text }?,
    attribute ignore { text }?,
    attribute reps { text }?,
    attribute used { text }?
  }
xsubblock =
  element xsubblock {
    attribute name { text },
    attribute type { text },
    attribute addr { text }?,
    attribute desc { text }?,
    attribute ignore { text }?,
    attribute reps { text }?,
    attribute used { text }?
  }<|MERGE_RESOLUTION|>--- conflicted
+++ resolved
@@ -2,11 +2,7 @@
   element sysdef {
     attribute masters { text }?,
     attribute top { text },
-<<<<<<< HEAD
-    (blackbox* & block* & xblock* & constant* & \include*)
-=======
-    (block* & constant* & \include*)
->>>>>>> 3e27fd41
+    (block* & xblock* & constant* & \include*)
   }
 blackbox =
   element blackbox {
